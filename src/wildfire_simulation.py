--- conflicted
+++ resolved
@@ -5,11 +5,7 @@
 import random
 
 class WildfireSimulation:
-<<<<<<< HEAD
-    def __init__(self, grid_size=25, max_iterations=50, convergence_threshold=0.0001):
-=======
     def __init__(self, grid_size=25, max_iterations=5, convergence_threshold=0.0001, hypothesis_dense_shrub=False):
->>>>>>> 14ba6dad
         self.grid_size = grid_size
         self.max_iterations = max_iterations
         self.convergence_threshold = convergence_threshold
